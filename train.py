import argparse
import difflib
import importlib
import os
import time
import uuid
import warnings
from collections import OrderedDict
from pprint import pprint

import gym
import numpy as np
import seaborn
import torch as th

# Register custom envs
import utils.import_envs  # noqa: F401 pytype: disable=import-error
import yaml
from stable_baselines3.common.callbacks import CheckpointCallback, EvalCallback
from stable_baselines3.common.noise import NormalActionNoise, OrnsteinUhlenbeckActionNoise
from stable_baselines3.common.preprocessing import is_image_space
from stable_baselines3.common.utils import constant_fn, set_random_seed

# from stable_baselines3.common.cmd_util import make_atari_env
from stable_baselines3.common.vec_env import DummyVecEnv, VecFrameStack, VecNormalize, VecTransposeImage

# For custom activation fn
from torch import nn as nn  # noqa: F401 pytype: disable=unused-import
from utils import ALGOS, get_latest_run_id, get_wrapper_class, linear_schedule, make_env
from utils.callbacks import SaveVecNormalizeCallback
from utils.hyperparams_opt import hyperparam_optimization
from utils.noise import LinearNormalActionNoise
from utils.utils import StoreDict, get_callback_class, evaluate_policy_add_to_buffer

seaborn.set()

if __name__ == "__main__":  # noqa: C901
    parser = argparse.ArgumentParser()
<<<<<<< HEAD
    parser.add_argument('--algo', help='RL Algorithm', default='ppo',
                        type=str, required=False, choices=list(ALGOS.keys()))
    parser.add_argument('--env', type=str, default="CartPole-v1", help='environment ID')
    parser.add_argument('-tb', '--tensorboard-log', help='Tensorboard log dir', default='', type=str)
    parser.add_argument('-i', '--trained-agent', help='Path to a pretrained agent to continue training',
                        default='', type=str)
    parser.add_argument('-n', '--n-timesteps', help='Overwrite the number of timesteps', default=-1,
                        type=int)
    parser.add_argument('--num-threads', help='Number of threads for PyTorch (-1 to use default)', default=-1,
                        type=int)
    parser.add_argument('--log-interval', help='Override log interval (default: -1, no change)', default=-1,
                        type=int)
    parser.add_argument('--eval-freq', help='Evaluate the agent every n steps (if negative, no evaluation)',
                        default=10000, type=int)
    parser.add_argument('--eval-episodes', help='Number of episodes to use for evaluation',
                        default=5, type=int)
    parser.add_argument('--save-freq', help='Save the model every n steps (if negative, no checkpoint)',
                        default=-1, type=int)
    parser.add_argument('--save-replay-buffer', help='Save the replay buffer too (when applicable)',
                        action='store_true', default=False)
    parser.add_argument('-f', '--log-folder', help='Log folder', type=str, default='logs')
    parser.add_argument('--seed', help='Random generator seed', type=int, default=-1)
    parser.add_argument('--n-trials', help='Number of trials for optimizing hyperparameters', type=int, default=10)
    parser.add_argument('-optimize', '--optimize-hyperparameters', action='store_true', default=False,
                        help='Run hyperparameters search')
    parser.add_argument('--n-jobs', help='Number of parallel jobs when optimizing hyperparameters', type=int, default=1)
    parser.add_argument('--sampler', help='Sampler to use when optimizing hyperparameters', type=str,
                        default='tpe', choices=['random', 'tpe', 'skopt'])
    parser.add_argument('--pruner', help='Pruner to use when optimizing hyperparameters', type=str,
                        default='median', choices=['halving', 'median', 'none'])
    parser.add_argument('--n-startup-trials', help='Number of trials before using optuna sampler',
                        type=int, default=10)
    parser.add_argument('--n-evaluations', help='Number of evaluations for hyperparameter optimization',
                        type=int, default=20)
    parser.add_argument('--storage', help='Database storage path if distributed optimization should be used', type=str,
                        default=None)
    parser.add_argument('--study-name', help='Study name for distributed optimization', type=str,
                        default=None)
    parser.add_argument('--verbose', help='Verbose mode (0: no output, 1: INFO)', default=1,
                        type=int)
    parser.add_argument('--gym-packages', type=str, nargs='+', default=[],
                        help='Additional external Gym environment package modules to import (e.g. gym_minigrid)')
    parser.add_argument('--env-kwargs', type=str, nargs='+', action=StoreDict,
                        help='Optional keyword argument to pass to the env constructor')
    parser.add_argument('-params', '--hyperparams', type=str, nargs='+', action=StoreDict,
                        help='Overwrite hyperparameter (e.g. learning_rate:0.01 train_freq:10)')
    parser.add_argument('-b', '--pretrain-buffer', help='Path to a saved replay buffer for pretraining',
                        type=str)
    parser.add_argument('--pretrain-params', type=str, nargs='+', action=StoreDict,
                        help='Optional arguments for pretraining with replay buffer')
    parser.add_argument('-uuid', '--uuid', action='store_true', default=False,
                        help='Ensure that the run has a unique ID')
=======
    parser.add_argument("--algo", help="RL Algorithm", default="ppo", type=str, required=False, choices=list(ALGOS.keys()))
    parser.add_argument("--env", type=str, default="CartPole-v1", help="environment ID")
    parser.add_argument("-tb", "--tensorboard-log", help="Tensorboard log dir", default="", type=str)
    parser.add_argument("-i", "--trained-agent", help="Path to a pretrained agent to continue training", default="", type=str)
    parser.add_argument("-n", "--n-timesteps", help="Overwrite the number of timesteps", default=-1, type=int)
    parser.add_argument("--num-threads", help="Number of threads for PyTorch (-1 to use default)", default=-1, type=int)
    parser.add_argument("--log-interval", help="Override log interval (default: -1, no change)", default=-1, type=int)
    parser.add_argument(
        "--eval-freq", help="Evaluate the agent every n steps (if negative, no evaluation)", default=10000, type=int
    )
    parser.add_argument("--eval-episodes", help="Number of episodes to use for evaluation", default=5, type=int)
    parser.add_argument("--save-freq", help="Save the model every n steps (if negative, no checkpoint)", default=-1, type=int)
    parser.add_argument(
        "--save-replay-buffer", help="Save the replay buffer too (when applicable)", action="store_true", default=False
    )
    parser.add_argument("-f", "--log-folder", help="Log folder", type=str, default="logs")
    parser.add_argument("--seed", help="Random generator seed", type=int, default=-1)
    parser.add_argument("--n-trials", help="Number of trials for optimizing hyperparameters", type=int, default=10)
    parser.add_argument(
        "-optimize", "--optimize-hyperparameters", action="store_true", default=False, help="Run hyperparameters search"
    )
    parser.add_argument("--n-jobs", help="Number of parallel jobs when optimizing hyperparameters", type=int, default=1)
    parser.add_argument(
        "--sampler",
        help="Sampler to use when optimizing hyperparameters",
        type=str,
        default="tpe",
        choices=["random", "tpe", "skopt"],
    )
    parser.add_argument(
        "--pruner",
        help="Pruner to use when optimizing hyperparameters",
        type=str,
        default="median",
        choices=["halving", "median", "none"],
    )
    parser.add_argument("--n-startup-trials", help="Number of trials before using optuna sampler", type=int, default=10)
    parser.add_argument("--n-evaluations", help="Number of evaluations for hyperparameter optimization", type=int, default=20)
    parser.add_argument(
        "--storage", help="Database storage path if distributed optimization should be used", type=str, default=None
    )
    parser.add_argument("--study-name", help="Study name for distributed optimization", type=str, default=None)
    parser.add_argument("--verbose", help="Verbose mode (0: no output, 1: INFO)", default=1, type=int)
    parser.add_argument(
        "--gym-packages",
        type=str,
        nargs="+",
        default=[],
        help="Additional external Gym environment package modules to import (e.g. gym_minigrid)",
    )
    parser.add_argument(
        "--env-kwargs", type=str, nargs="+", action=StoreDict, help="Optional keyword argument to pass to the env constructor"
    )
    parser.add_argument(
        "-params",
        "--hyperparams",
        type=str,
        nargs="+",
        action=StoreDict,
        help="Overwrite hyperparameter (e.g. learning_rate:0.01 train_freq:10)",
    )
    parser.add_argument("-uuid", "--uuid", action="store_true", default=False, help="Ensure that the run has a unique ID")
>>>>>>> b0a03d9f
    args = parser.parse_args()

    # Going through custom gym packages to let them register in the global registory
    for env_module in args.gym_packages:
        importlib.import_module(env_module)

    env_id = args.env
    registered_envs = set(gym.envs.registry.env_specs.keys())  # pytype: disable=module-attr

    # If the environment is not found, suggest the closest match
    if env_id not in registered_envs:
        try:
            closest_match = difflib.get_close_matches(env_id, registered_envs, n=1)[0]
        except IndexError:
            closest_match = "'no close match found...'"
        raise ValueError(f"{env_id} not found in gym registry, you maybe meant {closest_match}?")

    # Unique id to ensure there is no race condition for the folder creation
    uuid_str = f"_{uuid.uuid4()}" if args.uuid else ""
    if args.seed < 0:
        # Seed but with a random one
        args.seed = np.random.randint(2 ** 32 - 1, dtype="int64").item()

    set_random_seed(args.seed)

    # Setting num threads to 1 makes things run faster on cpu
    if args.num_threads > 0:
        if args.verbose > 1:
            print(f"Setting torch.num_threads to {args.num_threads}")
        th.set_num_threads(args.num_threads)

    if args.trained_agent != "":
        assert args.trained_agent.endswith(".zip") and os.path.isfile(
            args.trained_agent
        ), "The trained_agent must be a valid path to a .zip file"

    tensorboard_log = None if args.tensorboard_log == "" else os.path.join(args.tensorboard_log, env_id)

    is_atari = False
    if "NoFrameskip" in env_id:
        is_atari = True

    print("=" * 10, env_id, "=" * 10)
    print(f"Seed: {args.seed}")

    # Load hyperparameters from yaml file
    with open(f"hyperparams/{args.algo}.yml", "r") as f:
        hyperparams_dict = yaml.safe_load(f)
        if env_id in list(hyperparams_dict.keys()):
            hyperparams = hyperparams_dict[env_id]
        elif is_atari:
            hyperparams = hyperparams_dict["atari"]
        else:
            raise ValueError(f"Hyperparameters not found for {args.algo}-{env_id}")

    if args.hyperparams is not None:
        # Overwrite hyperparams if needed
        hyperparams.update(args.hyperparams)
    # Sort hyperparams that will be saved
    saved_hyperparams = OrderedDict([(key, hyperparams[key]) for key in sorted(hyperparams.keys())])
    env_kwargs = {} if args.env_kwargs is None else args.env_kwargs

    algo_ = args.algo
    # HER is only a wrapper around an algo
    if args.algo == "her":
        algo_ = saved_hyperparams["model_class"]
        assert algo_ in {"sac", "ddpg", "dqn", "td3"}, "{} is not compatible with HER".format(algo_)
        # Retrieve the model class
        hyperparams["model_class"] = ALGOS[saved_hyperparams["model_class"]]

    if args.verbose > 0:
        pprint(saved_hyperparams)

    n_envs = hyperparams.get("n_envs", 1)

    if args.verbose > 0:
        print(f"Using {n_envs} environments")

    # Create schedules
    for key in ["learning_rate", "clip_range", "clip_range_vf"]:
        if key not in hyperparams:
            continue
        if isinstance(hyperparams[key], str):
            schedule, initial_value = hyperparams[key].split("_")
            initial_value = float(initial_value)
            hyperparams[key] = linear_schedule(initial_value)
        elif isinstance(hyperparams[key], (float, int)):
            # Negative value: ignore (ex: for clipping)
            if hyperparams[key] < 0:
                continue
            hyperparams[key] = constant_fn(float(hyperparams[key]))
        else:
            raise ValueError(f"Invalid value for {key}: {hyperparams[key]}")

    # Should we overwrite the number of timesteps?
    if args.n_timesteps > 0:
        if args.verbose:
            print(f"Overwriting n_timesteps with n={args.n_timesteps}")
        n_timesteps = args.n_timesteps
    else:
        n_timesteps = int(hyperparams["n_timesteps"])

    normalize = False
    normalize_kwargs = {}
    if "normalize" in hyperparams.keys():
        normalize = hyperparams["normalize"]
        if isinstance(normalize, str):
            normalize_kwargs = eval(normalize)
            normalize = True
        del hyperparams["normalize"]

    if "policy_kwargs" in hyperparams.keys():
        # Convert to python object if needed
        if isinstance(hyperparams["policy_kwargs"], str):
            hyperparams["policy_kwargs"] = eval(hyperparams["policy_kwargs"])

    # Delete keys so the dict can be pass to the model constructor
    if "n_envs" in hyperparams.keys():
        del hyperparams["n_envs"]
    del hyperparams["n_timesteps"]

    # obtain a class object from a wrapper name string in hyperparams
    # and delete the entry
    env_wrapper = get_wrapper_class(hyperparams)
    if "env_wrapper" in hyperparams.keys():
        del hyperparams["env_wrapper"]

    log_path = f"{args.log_folder}/{args.algo}/"
    save_path = os.path.join(log_path, f"{env_id}_{get_latest_run_id(log_path, env_id) + 1}{uuid_str}")
    params_path = f"{save_path}/{env_id}"
    os.makedirs(params_path, exist_ok=True)

    callbacks = get_callback_class(hyperparams)
    if "callback" in hyperparams.keys():
        del hyperparams["callback"]

    if args.save_freq > 0:
        # Account for the number of parallel environments
        args.save_freq = max(args.save_freq // n_envs, 1)
        callbacks.append(CheckpointCallback(save_freq=args.save_freq, save_path=save_path, name_prefix="rl_model", verbose=1))

    def create_env(n_envs, eval_env=False, no_log=False):
        """
        Create the environment and wrap it if necessary
        :param n_envs: (int)
        :param eval_env: (bool) Whether is it an environment used for evaluation or not
        :param no_log: (bool) Do not log training when doing hyperparameter optim
            (issue with writing the same file)
        :return: (Union[gym.Env, VecEnv])
        """
        global hyperparams
        global env_kwargs

        # Do not log eval env (issue with writing the same file)
        log_dir = None if eval_env or no_log else save_path

        if n_envs == 1:
            env = DummyVecEnv(
                [make_env(env_id, 0, args.seed, wrapper_class=env_wrapper, log_dir=log_dir, env_kwargs=env_kwargs)]
            )
        else:
            # env = SubprocVecEnv([make_env(env_id, i, args.seed) for i in range(n_envs)])
            # On most env, SubprocVecEnv does not help and is quite memory hungry
            env = DummyVecEnv(
                [
                    make_env(env_id, i, args.seed, log_dir=log_dir, env_kwargs=env_kwargs, wrapper_class=env_wrapper)
                    for i in range(n_envs)
                ]
            )
        if normalize:
            # Copy to avoid changing default values by reference
            local_normalize_kwargs = normalize_kwargs.copy()
            # Do not normalize reward for env used for evaluation
            if eval_env:
                if len(local_normalize_kwargs) > 0:
                    local_normalize_kwargs["norm_reward"] = False
                else:
                    local_normalize_kwargs = {"norm_reward": False}

            if args.verbose > 0:
                if len(local_normalize_kwargs) > 0:
                    print(f"Normalization activated: {local_normalize_kwargs}")
                else:
                    print("Normalizing input and reward")
            env = VecNormalize(env, **local_normalize_kwargs)

        # Optional Frame-stacking
        if hyperparams.get("frame_stack", False):
            n_stack = hyperparams["frame_stack"]
            env = VecFrameStack(env, n_stack)
            print(f"Stacking {n_stack} frames")

        if is_image_space(env.observation_space):
            if args.verbose > 0:
                print("Wrapping into a VecTransposeImage")
            env = VecTransposeImage(env)
        return env

    env = create_env(n_envs)

    # Create test env if needed, do not normalize reward
    eval_env = None
    if args.eval_freq > 0 and not args.optimize_hyperparameters:
        # Account for the number of parallel environments
        args.eval_freq = max(args.eval_freq // n_envs, 1)

        if "NeckEnv" in env_id:
            # Use the training env as eval env when using the neck
            # because there is only one robot
            # there will be an issue with the reset
            eval_callback = EvalCallback(
                env, callback_on_new_best=None, best_model_save_path=save_path, log_path=save_path, eval_freq=args.eval_freq
            )
            callbacks.append(eval_callback)
        else:
            if args.verbose > 0:
                print("Creating test environment")

            save_vec_normalize = SaveVecNormalizeCallback(save_freq=1, save_path=params_path)
            eval_callback = EvalCallback(
                create_env(1, eval_env=True),
                callback_on_new_best=save_vec_normalize,
                best_model_save_path=save_path,
                n_eval_episodes=args.eval_episodes,
                log_path=save_path,
                eval_freq=args.eval_freq,
                deterministic=not is_atari,
            )

            callbacks.append(eval_callback)

    # TODO: check for hyperparameters optimization
    # TODO: check What happens with the eval env when using frame stack
    if "frame_stack" in hyperparams:
        del hyperparams["frame_stack"]

    # Stop env processes to free memory
    if args.optimize_hyperparameters and n_envs > 1:
        env.close()

    # Parse noise string for DDPG and SAC
    if algo_ in ["ddpg", "sac", "td3"] and hyperparams.get("noise_type") is not None:
        noise_type = hyperparams["noise_type"].strip()
        noise_std = hyperparams["noise_std"]
        n_actions = env.action_space.shape[0]
        if "normal" in noise_type:
            if "lin" in noise_type:
                final_sigma = hyperparams.get("noise_std_final", 0.0) * np.ones(n_actions)
                hyperparams["action_noise"] = LinearNormalActionNoise(
                    mean=np.zeros(n_actions),
                    sigma=noise_std * np.ones(n_actions),
                    final_sigma=final_sigma,
                    max_steps=n_timesteps,
                )
            else:
                hyperparams["action_noise"] = NormalActionNoise(mean=np.zeros(n_actions), sigma=noise_std * np.ones(n_actions))
        elif "ornstein-uhlenbeck" in noise_type:
            hyperparams["action_noise"] = OrnsteinUhlenbeckActionNoise(
                mean=np.zeros(n_actions), sigma=noise_std * np.ones(n_actions)
            )
        else:
            raise RuntimeError(f'Unknown noise type "{noise_type}"')
        print(f"Applying {noise_type} noise with std {noise_std}")
        del hyperparams["noise_type"]
        del hyperparams["noise_std"]
        if "noise_std_final" in hyperparams:
            del hyperparams["noise_std_final"]

    if args.trained_agent.endswith(".zip") and os.path.isfile(args.trained_agent):
        # Continue training
        print("Loading pretrained agent")
        # Policy should not be changed
        del hyperparams["policy"]

        if "policy_kwargs" in hyperparams.keys():
            del hyperparams["policy_kwargs"]

        model = ALGOS[args.algo].load(
            args.trained_agent, env=env, seed=args.seed, tensorboard_log=tensorboard_log, verbose=args.verbose, **hyperparams
        )

        exp_folder = args.trained_agent.split(".zip")[0]
        if normalize:
            print("Loading saved running average")
            stats_path = os.path.join(exp_folder, env_id)
            if os.path.exists(os.path.join(stats_path, "vecnormalize.pkl")):
                env = VecNormalize.load(os.path.join(stats_path, "vecnormalize.pkl"), env)
            else:
                # Legacy:
                env.load_running_average(exp_folder)

        replay_buffer_path = os.path.join(os.path.dirname(args.trained_agent), "replay_buffer.pkl")
        if os.path.exists(replay_buffer_path):
            print("Loading replay buffer")
            model.load_replay_buffer(replay_buffer_path)

    elif args.optimize_hyperparameters:

        if args.verbose > 0:
            print("Optimizing hyperparameters")

        if args.storage is not None and args.study_name is None:
            warnings.warn(
                f"You passed a remote storage: {args.storage} but no `--study-name`."
                "The study name will be generated by Optuna, make sure to re-use the same study name "
                "when you want to do distributed hyperparameter optimization."
            )

        def create_model(*_args, **kwargs):
            """
            Helper to create a model with different hyperparameters
            """
            return ALGOS[args.algo](env=create_env(n_envs, no_log=True), tensorboard_log=tensorboard_log, verbose=0, **kwargs)

        data_frame = hyperparam_optimization(
            args.algo,
            create_model,
            create_env,
            n_trials=args.n_trials,
            n_timesteps=n_timesteps,
            hyperparams=hyperparams,
            n_jobs=args.n_jobs,
            seed=args.seed,
            sampler_method=args.sampler,
            pruner_method=args.pruner,
            n_startup_trials=args.n_startup_trials,
            n_evaluations=args.n_evaluations,
            storage=args.storage,
            study_name=args.study_name,
            verbose=args.verbose,
            deterministic_eval=not is_atari,
        )

        report_name = (
            f"report_{env_id}_{args.n_trials}-trials-{n_timesteps}" f"-{args.sampler}-{args.pruner}_{int(time.time())}.csv"
        )

        log_path = os.path.join(args.log_folder, args.algo, report_name)

        if args.verbose:
            print(f"Writing report to {log_path}")

        os.makedirs(os.path.dirname(log_path), exist_ok=True)
        data_frame.to_csv(log_path)
        exit()
    else:
        # Train an agent from scratch
        model = ALGOS[args.algo](env=env, tensorboard_log=tensorboard_log, seed=args.seed, verbose=args.verbose, **hyperparams)

    kwargs = {}
    if args.log_interval > -1:
        kwargs = {"log_interval": args.log_interval}

    if len(callbacks) > 0:
        kwargs["callback"] = callbacks

    # Save hyperparams
    with open(os.path.join(params_path, "config.yml"), "w") as f:
        yaml.dump(saved_hyperparams, f)

    # save command line arguments
    with open(os.path.join(params_path, "args.yml"), "w") as f:
        ordered_args = OrderedDict([(key, vars(args)[key]) for key in sorted(vars(args).keys())])
        yaml.dump(ordered_args, f)

    print(f"Log path: {save_path}")

    if args.pretrain_buffer is not None:
        model.load_replay_buffer(args.pretrain_buffer)
        n_iterations = args.pretrain_params.get('n_iterations', 10)
        n_steps = args.pretrain_params.get('n_steps', 1000)
        batch_size = args.pretrain_params.get('batch_size', 512)
        strategy = args.pretrain_params.get('strategy', 'exp')
        n_action_samples = args.pretrain_params.get('n_action_samples', 1)
        reduce = args.pretrain_params.get('reduce', 'mean')
        n_eval_episodes = args.pretrain_params.get('n_eval_episodes', 5)
        mean_reward, std_reward = evaluate_policy_add_to_buffer(model, model.get_env(), n_eval_episodes=n_eval_episodes)
        print(f"Before training, mean_reward={mean_reward:.2f} +/- {std_reward:.2f}")
        for i in range(n_iterations):
            # Pretrain with Critic Regularized Regression
            if strategy == 'normal':
                # Normal off-policy training
                model.train(gradient_steps=n_steps, batch_size=batch_size)
            else:
                model.pretrain(gradient_steps=n_steps, batch_size=batch_size,
                               n_action_samples=n_action_samples,
                               strategy=strategy, reduce=reduce)
            mean_reward, std_reward = evaluate_policy_add_to_buffer(model, model.get_env(), n_eval_episodes=n_eval_episodes)
            print(f"Iteration {i + 1} training, mean_reward={mean_reward:.2f} +/- {std_reward:.2f}")

    try:
        model.learn(n_timesteps, eval_log_path=save_path, eval_env=eval_env, eval_freq=args.eval_freq, **kwargs)
    except KeyboardInterrupt:
        pass
    finally:
        # Release resources
        env.close()

    # Save trained model

    print(f"Saving to {save_path}")
    model.save(f"{save_path}/{env_id}")

    if hasattr(model, "save_replay_buffer") and args.save_replay_buffer:
        print("Saving replay buffer")
        model.save_replay_buffer(os.path.join(save_path, "replay_buffer.pkl"))

    if normalize:
        # Important: save the running average, for testing the agent we need that normalization
        model.get_vec_normalize_env().save(os.path.join(params_path, "vecnormalize.pkl"))
        # Deprecated saving:
        # env.save_running_average(params_path)<|MERGE_RESOLUTION|>--- conflicted
+++ resolved
@@ -30,66 +30,12 @@
 from utils.callbacks import SaveVecNormalizeCallback
 from utils.hyperparams_opt import hyperparam_optimization
 from utils.noise import LinearNormalActionNoise
-from utils.utils import StoreDict, get_callback_class, evaluate_policy_add_to_buffer
+from utils.utils import StoreDict, evaluate_policy_add_to_buffer, get_callback_class
 
 seaborn.set()
 
 if __name__ == "__main__":  # noqa: C901
     parser = argparse.ArgumentParser()
-<<<<<<< HEAD
-    parser.add_argument('--algo', help='RL Algorithm', default='ppo',
-                        type=str, required=False, choices=list(ALGOS.keys()))
-    parser.add_argument('--env', type=str, default="CartPole-v1", help='environment ID')
-    parser.add_argument('-tb', '--tensorboard-log', help='Tensorboard log dir', default='', type=str)
-    parser.add_argument('-i', '--trained-agent', help='Path to a pretrained agent to continue training',
-                        default='', type=str)
-    parser.add_argument('-n', '--n-timesteps', help='Overwrite the number of timesteps', default=-1,
-                        type=int)
-    parser.add_argument('--num-threads', help='Number of threads for PyTorch (-1 to use default)', default=-1,
-                        type=int)
-    parser.add_argument('--log-interval', help='Override log interval (default: -1, no change)', default=-1,
-                        type=int)
-    parser.add_argument('--eval-freq', help='Evaluate the agent every n steps (if negative, no evaluation)',
-                        default=10000, type=int)
-    parser.add_argument('--eval-episodes', help='Number of episodes to use for evaluation',
-                        default=5, type=int)
-    parser.add_argument('--save-freq', help='Save the model every n steps (if negative, no checkpoint)',
-                        default=-1, type=int)
-    parser.add_argument('--save-replay-buffer', help='Save the replay buffer too (when applicable)',
-                        action='store_true', default=False)
-    parser.add_argument('-f', '--log-folder', help='Log folder', type=str, default='logs')
-    parser.add_argument('--seed', help='Random generator seed', type=int, default=-1)
-    parser.add_argument('--n-trials', help='Number of trials for optimizing hyperparameters', type=int, default=10)
-    parser.add_argument('-optimize', '--optimize-hyperparameters', action='store_true', default=False,
-                        help='Run hyperparameters search')
-    parser.add_argument('--n-jobs', help='Number of parallel jobs when optimizing hyperparameters', type=int, default=1)
-    parser.add_argument('--sampler', help='Sampler to use when optimizing hyperparameters', type=str,
-                        default='tpe', choices=['random', 'tpe', 'skopt'])
-    parser.add_argument('--pruner', help='Pruner to use when optimizing hyperparameters', type=str,
-                        default='median', choices=['halving', 'median', 'none'])
-    parser.add_argument('--n-startup-trials', help='Number of trials before using optuna sampler',
-                        type=int, default=10)
-    parser.add_argument('--n-evaluations', help='Number of evaluations for hyperparameter optimization',
-                        type=int, default=20)
-    parser.add_argument('--storage', help='Database storage path if distributed optimization should be used', type=str,
-                        default=None)
-    parser.add_argument('--study-name', help='Study name for distributed optimization', type=str,
-                        default=None)
-    parser.add_argument('--verbose', help='Verbose mode (0: no output, 1: INFO)', default=1,
-                        type=int)
-    parser.add_argument('--gym-packages', type=str, nargs='+', default=[],
-                        help='Additional external Gym environment package modules to import (e.g. gym_minigrid)')
-    parser.add_argument('--env-kwargs', type=str, nargs='+', action=StoreDict,
-                        help='Optional keyword argument to pass to the env constructor')
-    parser.add_argument('-params', '--hyperparams', type=str, nargs='+', action=StoreDict,
-                        help='Overwrite hyperparameter (e.g. learning_rate:0.01 train_freq:10)')
-    parser.add_argument('-b', '--pretrain-buffer', help='Path to a saved replay buffer for pretraining',
-                        type=str)
-    parser.add_argument('--pretrain-params', type=str, nargs='+', action=StoreDict,
-                        help='Optional arguments for pretraining with replay buffer')
-    parser.add_argument('-uuid', '--uuid', action='store_true', default=False,
-                        help='Ensure that the run has a unique ID')
-=======
     parser.add_argument("--algo", help="RL Algorithm", default="ppo", type=str, required=False, choices=list(ALGOS.keys()))
     parser.add_argument("--env", type=str, default="CartPole-v1", help="environment ID")
     parser.add_argument("-tb", "--tensorboard-log", help="Tensorboard log dir", default="", type=str)
@@ -151,8 +97,15 @@
         action=StoreDict,
         help="Overwrite hyperparameter (e.g. learning_rate:0.01 train_freq:10)",
     )
+    parser.add_argument("-b", "--pretrain-buffer", help="Path to a saved replay buffer for pretraining", type=str)
+    parser.add_argument(
+        "--pretrain-params",
+        type=str,
+        nargs="+",
+        action=StoreDict,
+        help="Optional arguments for pretraining with replay buffer",
+    )
     parser.add_argument("-uuid", "--uuid", action="store_true", default=False, help="Ensure that the run has a unique ID")
->>>>>>> b0a03d9f
     args = parser.parse_args()
 
     # Going through custom gym packages to let them register in the global registory
@@ -522,24 +475,28 @@
 
     if args.pretrain_buffer is not None:
         model.load_replay_buffer(args.pretrain_buffer)
-        n_iterations = args.pretrain_params.get('n_iterations', 10)
-        n_steps = args.pretrain_params.get('n_steps', 1000)
-        batch_size = args.pretrain_params.get('batch_size', 512)
-        strategy = args.pretrain_params.get('strategy', 'exp')
-        n_action_samples = args.pretrain_params.get('n_action_samples', 1)
-        reduce = args.pretrain_params.get('reduce', 'mean')
-        n_eval_episodes = args.pretrain_params.get('n_eval_episodes', 5)
+        n_iterations = args.pretrain_params.get("n_iterations", 10)
+        n_steps = args.pretrain_params.get("n_steps", 1000)
+        batch_size = args.pretrain_params.get("batch_size", 512)
+        strategy = args.pretrain_params.get("strategy", "exp")
+        n_action_samples = args.pretrain_params.get("n_action_samples", 1)
+        reduce = args.pretrain_params.get("reduce", "mean")
+        n_eval_episodes = args.pretrain_params.get("n_eval_episodes", 5)
         mean_reward, std_reward = evaluate_policy_add_to_buffer(model, model.get_env(), n_eval_episodes=n_eval_episodes)
         print(f"Before training, mean_reward={mean_reward:.2f} +/- {std_reward:.2f}")
         for i in range(n_iterations):
             # Pretrain with Critic Regularized Regression
-            if strategy == 'normal':
+            if strategy == "normal":
                 # Normal off-policy training
                 model.train(gradient_steps=n_steps, batch_size=batch_size)
             else:
-                model.pretrain(gradient_steps=n_steps, batch_size=batch_size,
-                               n_action_samples=n_action_samples,
-                               strategy=strategy, reduce=reduce)
+                model.pretrain(
+                    gradient_steps=n_steps,
+                    batch_size=batch_size,
+                    n_action_samples=n_action_samples,
+                    strategy=strategy,
+                    reduce=reduce,
+                )
             mean_reward, std_reward = evaluate_policy_add_to_buffer(model, model.get_env(), n_eval_episodes=n_eval_episodes)
             print(f"Iteration {i + 1} training, mean_reward={mean_reward:.2f} +/- {std_reward:.2f}")
 
